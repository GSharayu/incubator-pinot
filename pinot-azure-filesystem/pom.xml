<?xml version="1.0" encoding="UTF-8"?>
<!--

    Licensed to the Apache Software Foundation (ASF) under one
    or more contributor license agreements.  See the NOTICE file
    distributed with this work for additional information
    regarding copyright ownership.  The ASF licenses this file
    to you under the Apache License, Version 2.0 (the
    "License"); you may not use this file except in compliance
    with the License.  You may obtain a copy of the License at

      http://www.apache.org/licenses/LICENSE-2.0

    Unless required by applicable law or agreed to in writing,
    software distributed under the License is distributed on an
    "AS IS" BASIS, WITHOUT WARRANTIES OR CONDITIONS OF ANY
    KIND, either express or implied.  See the License for the
    specific language governing permissions and limitations
    under the License.

-->
<project xmlns="http://maven.apache.org/POM/4.0.0" xmlns:xsi="http://www.w3.org/2001/XMLSchema-instance" xsi:schemaLocation="http://maven.apache.org/POM/4.0.0 http://maven.apache.org/xsd/maven-4.0.0.xsd">
  <modelVersion>4.0.0</modelVersion>
  <parent>
    <artifactId>pinot</artifactId>
    <groupId>org.apache.pinot</groupId>
<<<<<<< HEAD
    <version>0.1.2-SNAPSHOT</version>
=======
    <version>0.2.0-SNAPSHOT</version>
>>>>>>> 5be8431d
  </parent>
  <artifactId>pinot-azure-filesystem</artifactId>
  <name>Pinot Azure Filesystem</name>
  <url>https://pinot.apache.org/</url>
  <properties>
    <pinot.root>${basedir}/..</pinot.root>
  </properties>
  <dependencies>
    <dependency>
      <groupId>com.microsoft.azure</groupId>
      <artifactId>azure-data-lake-store-sdk</artifactId>
    </dependency>
    <dependency>
      <groupId>org.testng</groupId>
      <artifactId>testng</artifactId>
      <scope>test</scope>
    </dependency>
    <dependency>
      <groupId>org.mockito</groupId>
      <artifactId>mockito-core</artifactId>
      <scope>test</scope>
    </dependency>
    <dependency>
      <groupId>org.apache.pinot</groupId>
      <artifactId>pinot-filesystem</artifactId>
<<<<<<< HEAD
      <version>0.1.2-SNAPSHOT</version>
=======
      <version>0.2.0-SNAPSHOT</version>
>>>>>>> 5be8431d
      <scope>compile</scope>
    </dependency>
    <dependency>
      <groupId>org.apache.pinot</groupId>
      <artifactId>pinot-common</artifactId>
    </dependency>
  </dependencies>
</project><|MERGE_RESOLUTION|>--- conflicted
+++ resolved
@@ -19,16 +19,13 @@
     under the License.
 
 -->
-<project xmlns="http://maven.apache.org/POM/4.0.0" xmlns:xsi="http://www.w3.org/2001/XMLSchema-instance" xsi:schemaLocation="http://maven.apache.org/POM/4.0.0 http://maven.apache.org/xsd/maven-4.0.0.xsd">
+<project xmlns="http://maven.apache.org/POM/4.0.0" xmlns:xsi="http://www.w3.org/2001/XMLSchema-instance"
+         xsi:schemaLocation="http://maven.apache.org/POM/4.0.0 http://maven.apache.org/xsd/maven-4.0.0.xsd">
   <modelVersion>4.0.0</modelVersion>
   <parent>
     <artifactId>pinot</artifactId>
     <groupId>org.apache.pinot</groupId>
-<<<<<<< HEAD
-    <version>0.1.2-SNAPSHOT</version>
-=======
     <version>0.2.0-SNAPSHOT</version>
->>>>>>> 5be8431d
   </parent>
   <artifactId>pinot-azure-filesystem</artifactId>
   <name>Pinot Azure Filesystem</name>
@@ -54,11 +51,7 @@
     <dependency>
       <groupId>org.apache.pinot</groupId>
       <artifactId>pinot-filesystem</artifactId>
-<<<<<<< HEAD
-      <version>0.1.2-SNAPSHOT</version>
-=======
       <version>0.2.0-SNAPSHOT</version>
->>>>>>> 5be8431d
       <scope>compile</scope>
     </dependency>
     <dependency>
